--- conflicted
+++ resolved
@@ -14,217 +14,6 @@
     "allowed_ips": ["93.184.216.0/24"],
     "excluded_paths": ["/admin", "/backup"]
 }
-<<<<<<< HEAD
-
-# Mock Gemini API responses
-MOCK_TASK_PLANNING_RESPONSE = '''[
-    {
-        "tool": "nmap_scan",
-        "target": "example.com",
-        "parameters": {"ports": "80,443"},
-        "priority": 1,
-        "depends_on": []
-    },
-    {
-        "tool": "directory_scan",
-        "target": "example.com",
-        "parameters": {"wordlist": "common.txt"},
-        "priority": 2,
-        "depends_on": ["1"]
-    }
-]'''
-
-MOCK_TASK_EXECUTION_RESPONSE = '''{
-    "new_tasks": [
-        {
-            "tool": "fuzzing_scan",
-            "target": "http://example.com/api",
-            "parameters": {"wordlist": "api.txt"},
-            "priority": 2,
-            "depends_on": []
-        }
-    ],
-    "retry_current": false,
-    "retry_parameters": {}
-}'''
-
-@pytest.fixture
-def mock_gemini():
-    """Create a mock Gemini API."""
-    with patch('src.agents.security_agent.GeminiAPI') as mock:
-        mock_instance = MagicMock()
-        mock_instance.generate_content = AsyncMock()
-        mock.return_value = mock_instance
-        yield mock_instance
-
-@pytest.fixture
-def security_agent(mock_gemini):
-    """Create a security agent with mocked dependencies."""
-    agent = SecurityAgent()
-    # Mock tool responses
-    agent.tools = {
-        "nmap_scan": AsyncMock(return_value={"hosts": [{"address": "93.184.216.34", "ports": [{"portid": "80", "state": "open"}]}]}),
-        "directory_scan": AsyncMock(return_value={"directories": [{"url": "/api", "status_code": "200"}]}),
-        "fuzzing_scan": AsyncMock(return_value={"results": [{"url": "/api/v1", "status": 200}]}),
-        "sql_injection_scan": AsyncMock(return_value={"vulnerable": False})
-    }
-    return agent
-
-@pytest.mark.asyncio
-async def test_basic_security_audit(security_agent, mock_gemini):
-    """Test a basic security audit workflow."""
-    # Set up mock responses
-    mock_gemini.generate_content.side_effect = [
-        MOCK_TASK_PLANNING_RESPONSE,
-        MOCK_TASK_EXECUTION_RESPONSE,
-        "[]"  # No more tasks
-    ]
-    
-    # Run security audit
-    results = await security_agent.run_security_audit(TEST_TARGET, TEST_SCOPE)
-    
-    # Verify results
-    assert results["target"] == TEST_TARGET
-    assert results["scope"] == TEST_SCOPE
-    assert len(results["results"]) > 0
-    assert not results["errors"]
-    
-    # Verify tool calls
-    assert security_agent.tools["nmap_scan"].called
-    assert security_agent.tools["directory_scan"].called
-
-@pytest.mark.asyncio
-async def test_out_of_scope_target(security_agent, mock_gemini):
-    """Test handling of out-of-scope targets."""
-    # Set up mock responses
-    mock_gemini.generate_content.side_effect = [
-        '''[{"tool": "nmap_scan", "target": "evil.com", "parameters": {}, "priority": 1, "depends_on": []}]'''
-    ]
-    
-    results = await security_agent.run_security_audit(
-        "evil.com",
-        TEST_SCOPE
-    )
-    
-    assert "errors" in results
-    assert any("not in scope" in str(error).lower() for error in results["errors"])
-
-@pytest.mark.asyncio
-async def test_tool_failure_retry(security_agent, mock_gemini):
-    """Test tool failure and retry mechanism."""
-    # Make nmap tool fail first, then succeed
-    fail_then_succeed = AsyncMock()
-    fail_then_succeed.side_effect = [
-        RuntimeError("Tool failed"),
-        {"hosts": [{"address": "93.184.216.34", "ports": [{"portid": "80", "state": "open"}]}]}
-    ]
-    security_agent.tools["nmap_scan"] = fail_then_succeed
-    
-    # Set up mock responses
-    mock_gemini.generate_content.side_effect = [
-        '''[{"tool": "nmap_scan", "target": "example.com", "parameters": {}, "priority": 1, "depends_on": []}]''',
-        MOCK_TASK_EXECUTION_RESPONSE,
-        "[]"  # No more tasks
-    ]
-    
-    # Run security audit
-    results = await security_agent.run_security_audit(TEST_TARGET, TEST_SCOPE)
-    
-    # Verify retry behavior
-    assert fail_then_succeed.call_count == 2
-    assert len(results["results"]) > 0
-
-@pytest.mark.asyncio
-async def test_dynamic_task_addition(security_agent, mock_gemini):
-    """Test dynamic addition of tasks based on findings."""
-    # Set up mock responses for task planning and execution
-    mock_gemini.generate_content.side_effect = [
-        # Initial task planning
-        '''[{"tool": "nmap_scan", "target": "example.com", "parameters": {}, "priority": 1, "depends_on": []}]''',
-        # Process results - add new task based on findings
-        '''{
-            "new_tasks": [
-                {
-                    "tool": "directory_scan",
-                    "target": "http://example.com",
-                    "parameters": {},
-                    "priority": 2,
-                    "depends_on": []
-                }
-            ],
-            "retry_current": false,
-            "retry_parameters": {}
-        }''',
-        # Process second task results
-        '''{
-            "new_tasks": [],
-            "retry_current": false,
-            "retry_parameters": {}
-        }'''
-    ]
-    
-    # Run security audit
-    results = await security_agent.run_security_audit(TEST_TARGET, TEST_SCOPE)
-    
-    # Verify that both tools were called
-    assert security_agent.tools["nmap_scan"].called
-    assert security_agent.tools["directory_scan"].called
-    assert len(results["results"]) >= 2
-
-@pytest.mark.asyncio
-async def test_scope_validation():
-    """Test scope validation functionality."""
-    # Configure scope validator
-    scope_validator.allowed_domains = ["example.com", "*.example.com"]
-    scope_validator.allowed_ips = ["93.184.216.0/24"]
-    scope_validator.excluded_paths = ["/admin", "/backup"]
-    
-    # Test valid cases
-    assert await scope_validator.validate_target("example.com")
-    assert await scope_validator.validate_target("sub.example.com")
-    assert await scope_validator.validate_target("93.184.216.34")
-    
-    # Test invalid cases
-    assert not await scope_validator.validate_target("evil.com")
-    assert not await scope_validator.validate_target("10.0.0.1")
-    
-    # Test excluded paths
-    assert not await scope_validator.validate_target("example.com/admin")
-    assert not await scope_validator.validate_target("example.com/backup/db")
-
-@pytest.mark.asyncio
-async def test_rate_limiting(security_agent, mock_gemini):
-    """Test handling of API rate limiting."""
-    # Make Gemini API fail with rate limit error first, then succeed
-    mock_gemini.generate_content.side_effect = [
-        RuntimeError("Quota exceeded for quota metric 'Generate Content API requests per minute'"),
-        MOCK_TASK_PLANNING_RESPONSE,
-        MOCK_TASK_EXECUTION_RESPONSE,
-        "[]"  # No more tasks
-    ]
-    
-    # Run security audit
-    results = await security_agent.run_security_audit(TEST_TARGET, TEST_SCOPE)
-    
-    # Verify error handling
-    assert "errors" in results
-    assert any("quota exceeded" in str(error).lower() for error in results["errors"])
-
-@pytest.mark.asyncio
-async def test_iteration_limit(security_agent, mock_gemini):
-    """Test that the workflow respects the iteration limit."""
-    # Make the workflow keep generating tasks
-    mock_gemini.generate_content.side_effect = lambda _: '''[
-        {"tool": "nmap_scan", "target": "example.com", "parameters": {}, "priority": 1, "depends_on": []}
-    ]'''
-    
-    # Run security audit
-    results = await security_agent.run_security_audit(TEST_TARGET, TEST_SCOPE)
-    
-    # Verify that the workflow stopped due to iteration limit
-    assert len(results["errors"]) > 0
-    assert any("maximum iterations" in str(error).lower() for error in results["errors"])
-=======
 
 # Mock tool responses
 MOCK_NMAP_OUTPUT = {
@@ -558,7 +347,6 @@
     tools_in_order = [t[0] for t in task_order]
     assert tools_in_order.index("nmap_scan") < tools_in_order.index("directory_scan")
     assert tools_in_order.index("directory_scan") < tools_in_order.index("fuzzing_scan")
->>>>>>> 7b98c761
 
 if __name__ == "__main__":
     pytest.main(["-v", "test_security_agent.py"])